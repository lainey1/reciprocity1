from flask import (Blueprint, jsonify, redirect, render_template, request,
                   url_for)
from flask_login import current_user, login_required

from app.forms import DeleteUserForm, UpdateUserForm
from app.models import User, db

user_routes = Blueprint('users', __name__)


@user_routes.route('/')
@login_required
def users():
    """
    Query for all users and returns them in a list of user dictionaries
    """
    users = User.query.all()
    return {'users': [user.to_dict() for user in users]}


@user_routes.route('/<int:id>')
@login_required
def user(id):
    """
    Query for a user by id and returns that user in a dictionary
    """
    user = User.query.get(id)
    return {'user': user.to_dict()}

@user_routes.route('/<int:user_id>/', methods=['PUT'])
@login_required
def update_profile(user_id):
    """
    Update user profile by id
    """

    # get the user by id
    user = User.query.get(user_id)

    # if user id does not exist, return a 404 not found error
    if not user:
        return jsonify({'message': 'User not found'}), 404

    # if user is not the profile owner, return 403 Forbidden
    if user.id != current_user.id:
        return jsonify({
        "message": "Only the profile owner can make changes to these details."
        }
        ), 403


    if user:
        user.bio = request.json.get('bio', user.bio)
        user.location = request.json.get('location', user.location)
        user.profile_image_url = request.json.get('profile_image_url', user.profile_image_url)
        user.first_name = request.json.get('first_name', user.first_name)
        db.session.commit()
        return user.to_dict()  # Ensure this method does NOT include a nested 'user'

    # commit updated data to db and confirm success
    try:
        db.session.commit()
        return jsonify({
            'message': 'User profile updated successfully',
            'user': user.to_dict()
        }), 200

    # notify user if there was an error saving the data
    except Exception as e:
        # undo any changes made during the transaction to ensure consistency
        db.session.rollback()
        return jsonify({'message': 'Error saving the data', 'error': str(e)}),

<<<<<<< HEAD
    # if form data is not valid, notify user
    return jsonify({
        'message': 'Invalid user data',
        'errors': form.errors
    }), 400

@user_routes.route('/<int:user_id>', methods=["POST"])
@login_required
def delete_profile(user_id):
    """Delete the user's profile by user ID."""
    if user_id != current_user.id:
        return jsonify({"message": "Only the profile owner can delete their account."}), 403

    # if profile owner, create instance of DeleteProfileForm class
    form = DeleteUserForm()

    # manually sets the CSRF token in the form from the request's cookies.
    form['csrf_token'].data = request.cookies['csrf_token']

    if form.validate_on_submit():
        if form.delete.data:  # If the "Delete Profile" button was pressed
            user_to_delete = User.query.get(user_id)
            if user_to_delete:
                db.session.delete(user_to_delete)
                db.session.commit()
                return jsonify({'message': 'User profile deleted successfully'}), 200
                # return redirect(url_for('home'))  ##when available Redirect to home or login page after deletion
        elif form.cancel.data:  # If the "Cancel" button was pressed
            return redirect(url_for('users.user', id=current_user.id))

    return render_template("delete_profile.html", form=form)



@user_routes.route('/delete_profile', methods=["GET", "POST"])
@login_required
def get_delete_profile_form():
    """
    Delete the user's profile by user ID.
    """

    form = DeleteUserForm()

    # print("Form errors:", form.errors)  # Debugging output
    return render_template("delete_profile.html", form=form)
=======

@user_routes.route('/<int:user_id>/', methods=['DELETE'])
@login_required
def delete_profile(user_id):
    """
    Delete user profile by id
    """
    # Get the user by id
    user = User.query.get(user_id)

    # If user id does not exist, return a 404 not found error
    if not user:
        return jsonify({'message': 'User not found'}), 404

    # If the user is not the profile owner, return 403 Forbidden
    if user.id != current_user.id:
        return jsonify({
            "message": "Only the profile owner can delete this account."
        }), 403

    # Attempt to delete the user
    try:
        db.session.delete(user)
        db.session.commit()
        return jsonify({'message': 'User profile deleted successfully'}), 200
    except Exception as e:
        db.session.rollback()
        return jsonify({'message': 'Error deleting the profile', 'error': str(e)}), 500
>>>>>>> 6fba6645
<|MERGE_RESOLUTION|>--- conflicted
+++ resolved
@@ -71,53 +71,6 @@
         db.session.rollback()
         return jsonify({'message': 'Error saving the data', 'error': str(e)}),
 
-<<<<<<< HEAD
-    # if form data is not valid, notify user
-    return jsonify({
-        'message': 'Invalid user data',
-        'errors': form.errors
-    }), 400
-
-@user_routes.route('/<int:user_id>', methods=["POST"])
-@login_required
-def delete_profile(user_id):
-    """Delete the user's profile by user ID."""
-    if user_id != current_user.id:
-        return jsonify({"message": "Only the profile owner can delete their account."}), 403
-
-    # if profile owner, create instance of DeleteProfileForm class
-    form = DeleteUserForm()
-
-    # manually sets the CSRF token in the form from the request's cookies.
-    form['csrf_token'].data = request.cookies['csrf_token']
-
-    if form.validate_on_submit():
-        if form.delete.data:  # If the "Delete Profile" button was pressed
-            user_to_delete = User.query.get(user_id)
-            if user_to_delete:
-                db.session.delete(user_to_delete)
-                db.session.commit()
-                return jsonify({'message': 'User profile deleted successfully'}), 200
-                # return redirect(url_for('home'))  ##when available Redirect to home or login page after deletion
-        elif form.cancel.data:  # If the "Cancel" button was pressed
-            return redirect(url_for('users.user', id=current_user.id))
-
-    return render_template("delete_profile.html", form=form)
-
-
-
-@user_routes.route('/delete_profile', methods=["GET", "POST"])
-@login_required
-def get_delete_profile_form():
-    """
-    Delete the user's profile by user ID.
-    """
-
-    form = DeleteUserForm()
-
-    # print("Form errors:", form.errors)  # Debugging output
-    return render_template("delete_profile.html", form=form)
-=======
 
 @user_routes.route('/<int:user_id>/', methods=['DELETE'])
 @login_required
@@ -145,5 +98,4 @@
         return jsonify({'message': 'User profile deleted successfully'}), 200
     except Exception as e:
         db.session.rollback()
-        return jsonify({'message': 'Error deleting the profile', 'error': str(e)}), 500
->>>>>>> 6fba6645
+        return jsonify({'message': 'Error deleting the profile', 'error': str(e)}), 500