--- conflicted
+++ resolved
@@ -47,25 +47,18 @@
 
   return (
     <>
-<<<<<<< HEAD
-      <button onClick={toggleMenu} id="profile-dropdown-button">
-=======
       <button
         onClick={() => navigate("/user/:user_id?section=created_recipes")}
         id="profile-dropdown-button"
       >
->>>>>>> 6fba6645
         <img
           src={user.profile_image_url || logo}
           alt={`${user.first_name}'s profile`}
           className="profile-image"
         />
-<<<<<<< HEAD
-=======
       </button>
       <button onClick={toggleMenu} id="profile-dropdown-button">
         ☰
->>>>>>> 6fba6645
       </button>
       <div className="drop-down-container">
         {showMenu && (
@@ -90,16 +83,6 @@
                   </div>
                 </li>
                 <hr className="menu-separator" /> {/* Horizontal line */}
-<<<<<<< HEAD
-                <li
-                  onClick={() =>
-                    navigate("/user/:user_id?section=created_recipes")
-                  }
-                >
-                  Manage Recipes
-                </li>
-=======
->>>>>>> 6fba6645
                 <li onClick={logout}>Logout</li>
               </>
             ) : (
