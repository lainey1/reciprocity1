const SET_USER = "session/setUser";
const REMOVE_USER = "session/removeUser";
<<<<<<< HEAD
const SET_USER = "session/setUser";
const REMOVE_USER = "session/removeUser";
const UPDATE_USER = "session/updateUser";
const DELETE_USER = "session/deleteUser";
=======
const UPDATE_USER = "session/updateUser";
// const DELETE_USER = "session/deleteUser";
>>>>>>> 6fba6645

const setUser = (user) => ({
  type: SET_USER,
  payload: user,
});

const removeUser = () => ({
  type: REMOVE_USER,
<<<<<<< HEAD
  type: REMOVE_USER,
});

const updateUser = (user) => ({
  type: UPDATE_USER,
  payload: user,
});

const deleteUser = (user) => ({
  type: DELETE_USER,
  payload: user,
=======
>>>>>>> 6fba6645
});

const updateUser = (user) => ({
  type: UPDATE_USER,
  payload: user,
});

// const deleteUser = (user) => ({
//   type: DELETE_USER,
//   payload: user,
// });

export const thunkAuthenticate = () => async (dispatch) => {
  const response = await fetch("/api/auth/");
  if (response.ok) {
    const data = await response.json();

    // If no user data is returned, return without logging an error
    if (!data || data.errors) {
      return;
    }

    dispatch(setUser(data));
  } else {
    // Optional: Handle the case when the response is not OK (e.g., status 4xx or 5xx)
    console.error("Failed to authenticate.");
  }
};

// export const thunkAuthenticate = () => async (dispatch) => {
// 	const response = await fetch("/api/auth/");
// 	if (response.ok) {
// 		const data = await response.json();
// 		if (data.errors) {
// 			return;
// 		}

// 		dispatch(setUser(data));
// 	}
// };

export const thunkLogin = (credentials) => async (dispatch) => {
  const response = await fetch("/api/auth/login", {
    method: "POST",
    headers: { "Content-Type": "application/json" },
    body: JSON.stringify(credentials),
  });

  if (response.ok) {
    const data = await response.json();
    dispatch(setUser(data));
  } else if (response.status < 500) {
    const errorMessages = await response.json();
<<<<<<< HEAD
    return errorMessages;
=======
>>>>>>> 6fba6645
    return errorMessages.errors;
  } else {
    return { server: "Something went wrong. Please try again" };
  }
};

export const thunkSignup = (user) => async (dispatch) => {
  const response = await fetch("/api/auth/signup", {
    method: "POST",
    headers: { "Content-Type": "application/json" },
    body: JSON.stringify(user),
  });

  if (response.ok) {
    const data = await response.json();
    dispatch(setUser(data));
  } else if (response.status < 500) {
    const errorMessages = await response.json();
<<<<<<< HEAD
    return errorMessages;
=======
>>>>>>> 6fba6645
    return errorMessages.errors;
  } else {
    return { server: "Something went wrong. Please try again" };
  }
};

export const thunkLogout = () => async (dispatch) => {
  await fetch("/api/auth/logout");
  dispatch(removeUser());
};

export const thunkUpdateProfile = (user_id, userData) => async (dispatch) => {
  console.log("USER ID====>", user_id);
  console.log("USER DATA====>", userData);
  const res = await fetch(`/api/users/${user_id}/`, {
    method: "PUT",
    headers: {
      "Content-Type": "application/json",
    },
    body: JSON.stringify(userData),
  });

  const updatedProfile = await res.json();
  dispatch(updateUser(updatedProfile));
  return updatedProfile;
};

<<<<<<< HEAD
export const deleteProfileThunk = (userId) => async (dispatch) => {
  try {
    const response = await fetch(`/api/users/${userId}`, {
      method: "DELETE",
    });
    if (response.ok) {
      dispatch(deleteUser(userId));
    }
  } catch (err) {
    console.error("Error deleting restaurant:", err);
=======
// actions/userActions.js
export const thunkDeleteProfile = (userId) => async (dispatch) => {
  try {
    const response = await fetch(`/api/users/${userId}/`, {
      method: "DELETE",
      headers: {
        "Content-Type": "application/json",
      },
    });

    if (response.ok) {
      const message = await response.json();
      dispatch({
        type: "DELETE_USER_SUCCESS",
        payload: message,
      });
    } else {
      const error = await response.json();
      dispatch({
        type: "DELETE_USER_FAILURE",
        payload: error.message || "Failed to delete user.",
      });
    }
  } catch (err) {
    dispatch({
      type: "DELETE_USER_FAILURE",
      payload: err.message || "An unexpected error occurred.",
    });
>>>>>>> 6fba6645
  }
};

const initialState = { user: null };

function sessionReducer(state = initialState, action) {
  switch (action.type) {
    case SET_USER:
      return { ...state, user: action.payload };
    case REMOVE_USER:
      return { ...state, user: null };

    case UPDATE_USER:
      return { ...state, user: { ...state.user, ...action.payload } };

<<<<<<< HEAD
    case DELETE_USER:
      return { ...state, user: null };
=======
    case "DELETE_USER_SUCCESS":
      return { ...state, successMessage: action.payload };

    case "DELETE_USER_FAILURE":
      return { ...state, errorMessage: action.payload };
>>>>>>> 6fba6645

    default:
      return state;
  }
}

export default sessionReducer;<|MERGE_RESOLUTION|>--- conflicted
+++ resolved
@@ -1,14 +1,7 @@
-const SET_USER = "session/setUser";
-const REMOVE_USER = "session/removeUser";
-<<<<<<< HEAD
 const SET_USER = "session/setUser";
 const REMOVE_USER = "session/removeUser";
 const UPDATE_USER = "session/updateUser";
-const DELETE_USER = "session/deleteUser";
-=======
-const UPDATE_USER = "session/updateUser";
 // const DELETE_USER = "session/deleteUser";
->>>>>>> 6fba6645
 
 const setUser = (user) => ({
   type: SET_USER,
@@ -17,20 +10,6 @@
 
 const removeUser = () => ({
   type: REMOVE_USER,
-<<<<<<< HEAD
-  type: REMOVE_USER,
-});
-
-const updateUser = (user) => ({
-  type: UPDATE_USER,
-  payload: user,
-});
-
-const deleteUser = (user) => ({
-  type: DELETE_USER,
-  payload: user,
-=======
->>>>>>> 6fba6645
 });
 
 const updateUser = (user) => ({
@@ -84,10 +63,6 @@
     dispatch(setUser(data));
   } else if (response.status < 500) {
     const errorMessages = await response.json();
-<<<<<<< HEAD
-    return errorMessages;
-=======
->>>>>>> 6fba6645
     return errorMessages.errors;
   } else {
     return { server: "Something went wrong. Please try again" };
@@ -106,10 +81,6 @@
     dispatch(setUser(data));
   } else if (response.status < 500) {
     const errorMessages = await response.json();
-<<<<<<< HEAD
-    return errorMessages;
-=======
->>>>>>> 6fba6645
     return errorMessages.errors;
   } else {
     return { server: "Something went wrong. Please try again" };
@@ -137,18 +108,6 @@
   return updatedProfile;
 };
 
-<<<<<<< HEAD
-export const deleteProfileThunk = (userId) => async (dispatch) => {
-  try {
-    const response = await fetch(`/api/users/${userId}`, {
-      method: "DELETE",
-    });
-    if (response.ok) {
-      dispatch(deleteUser(userId));
-    }
-  } catch (err) {
-    console.error("Error deleting restaurant:", err);
-=======
 // actions/userActions.js
 export const thunkDeleteProfile = (userId) => async (dispatch) => {
   try {
@@ -177,7 +136,6 @@
       type: "DELETE_USER_FAILURE",
       payload: err.message || "An unexpected error occurred.",
     });
->>>>>>> 6fba6645
   }
 };
 
@@ -193,16 +151,11 @@
     case UPDATE_USER:
       return { ...state, user: { ...state.user, ...action.payload } };
 
-<<<<<<< HEAD
-    case DELETE_USER:
-      return { ...state, user: null };
-=======
     case "DELETE_USER_SUCCESS":
       return { ...state, successMessage: action.payload };
 
     case "DELETE_USER_FAILURE":
       return { ...state, errorMessage: action.payload };
->>>>>>> 6fba6645
 
     default:
       return state;
