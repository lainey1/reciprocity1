/* Global Font Styles */
body {
  font-family: "Poppins", sans-serif;
  margin: 0;
}

body {
  background-color: #d8c8a9;
  background-image: url("../public/lined-paper.png");
  background-repeat: repeat;
  background-size: auto;
  line-height: 1.6;
  color: #2a3439;
}

<<<<<<< HEAD
button {
  font-size: 1.15em;
  border-radius: 20px;
  padding: 10px;
  background-color: rgb(156, 159, 119, 0.7);
  border: none;
}

button:hover {
  background-color: #9c9f77;
  cursor: pointer;
}

=======
>>>>>>> 6fba6645
.page-container {
  max-width: 1300px;
  margin: 15px;
}

.logo-spinner {
  display: block;
  margin: 0 auto;
  position: absolute;
  top: 50%;
  left: 50%;
  transform: translate(-50%, -50%);
  width: 50px;
  height: 50px;
}

@keyframes spin {
  0% {
    transform: rotate(0deg);
  }
  100% {
    transform: rotate(360deg);
  }
}<|MERGE_RESOLUTION|>--- conflicted
+++ resolved
@@ -13,22 +13,6 @@
   color: #2a3439;
 }
 
-<<<<<<< HEAD
-button {
-  font-size: 1.15em;
-  border-radius: 20px;
-  padding: 10px;
-  background-color: rgb(156, 159, 119, 0.7);
-  border: none;
-}
-
-button:hover {
-  background-color: #9c9f77;
-  cursor: pointer;
-}
-
-=======
->>>>>>> 6fba6645
 .page-container {
   max-width: 1300px;
   margin: 15px;
